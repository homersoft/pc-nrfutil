# nrfutil

pc-nrfutil is a Python package that includes the `nrfutil` command line utility and the `nordicsemi` library.

## Introduction

This application and its library offer the following features:

* Device Firmware Update package generation
* Cryptographic key generation, management and storage
* Device Firmware Update procedure over Bluetooth Low Energy

## License

See the [license file](LICENSE) for details.

## Versions

There are 2 different and incompatible DFU package formats:

* legacy: used a simple structure and no security
* modern: uses Google's protocol buffers for serialization and can be cryptographically signed

**IMPORTANT NOTE**: SDK 12.0 is yet to be released, the master branch contains pre-release code.

The DFU package format transitioned from legacy to modern in SDK 12.0. Depending on the SDK version
that you are using you will need to select a release of this tool compatible with it:

* Version 0.5.1 generates legacy firmware packages compatible with **nRF SDK 11.0 and older**
<<<<<<< HEAD
* Versions 1.0.0 and later generate modern firmware packages compatible with **nRF SDK 11.1 and newer**

## Prerequisites
=======
* Version 1.0.0 and later generate modern firmware packages compatible with **nRF SDK 12.0 and newer**
>>>>>>> 6cad6799

To install nrfutil the following prerequisites must be satisfied:

* Python 2.7 (2.7.6 or newer, not Python 3)
* pip (https://pip.pypa.io/en/stable/installing.html)
* setuptools (upgrade to latest version: pip install -U setuptools)
* install required modules: pip install -r requirements.txt

py2exe prerequisites (Windows only):  

* py2exe (Windows only) (v0.6.9) (pip install http://sourceforge.net/projects/py2exe/files/latest/download?source=files)
* VC compiler for Python (Windows only) (http://www.microsoft.com/en-us/download/confirmation.aspx?id=44266)

## Installation

To install the library to the local Python site-packages and script folder:  
```
python setup.py install
```

To generate a self-contained Windows exe version of the utility (Windows only):  
```
python setup.py py2exe
```
NOTE: Some anti-virus programs will stop py2exe from executing correctly when it modifies the .exe file.

## Usage

To get info on usage of nrfutil:  
```
nrfutil --help
```

### Commands
There are several commands that you can use to perform different tasks related to DFU:

#### pkg
This set of commands allow you to generate a package for Device Firmware Update.

##### generate
Generate a package (.zip file) that you can later use with a mobile application or any other means to update the firmware of an nRF5x IC over the air. This command takes several options that you can list using:
```
nrfutil pkg generate --help
```
Below is an example of the generation of a package from an application's ```app.hex``` file:
```
nrfutil pkg generate --application app.hex --key-file key.pem app_dfu_package.zip
```
#### dfu
This set of commands allow you to perform an actual firmware update over a serial or BLE connection.

###### serial
Perform a full DFU procedure over a serial (UART) line. This command takes several options that you can list using:
```
nrfutil dfu serial --help
```
Below is an example of the execution of a DFU procedure of the file generated above over COM3 at 115200 bits per second:
```
nrfutil dfu serial -pkg app_dfu_package.zip -p COM3 -b 115200
```

#### keys
This set of commands allow you to generate and display cryptographic keys used to sign and verify DFU packages.

##### generate
Generate a private (signing) key and store it in a file in PEM format.
The following will generate a private key and store it in a file named ```private.pem```:
```
nrfutil keys generate private.pem
```

##### display
Display a private (signing) or public (verification) key from a PEM file taken as input. This command takes several options that you can list using:
```
nrfutil keys display --help
```
Below is an example of displaying a public key in code format from the key file generated above:
```
nrfutil keys display --key pk --format code private.pem
```

#### version
This command displays the version of nrfutil.<|MERGE_RESOLUTION|>--- conflicted
+++ resolved
@@ -27,13 +27,9 @@
 that you are using you will need to select a release of this tool compatible with it:
 
 * Version 0.5.1 generates legacy firmware packages compatible with **nRF SDK 11.0 and older**
-<<<<<<< HEAD
 * Versions 1.0.0 and later generate modern firmware packages compatible with **nRF SDK 11.1 and newer**
 
 ## Prerequisites
-=======
-* Version 1.0.0 and later generate modern firmware packages compatible with **nRF SDK 12.0 and newer**
->>>>>>> 6cad6799
 
 To install nrfutil the following prerequisites must be satisfied:
 
